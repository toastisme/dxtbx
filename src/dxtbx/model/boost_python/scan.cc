/*
 * scan.cc
 *
 *  Copyright (C) 2013 Diamond Light Source
 *
 *  Author: James Parkhurst
 *
 *  This code is distributed under the BSD license, a copy of which is
 *  included in the root directory of this package.
 */
#include <boost/python.hpp>
#include <boost/python/def.hpp>
#include <boost/python/make_constructor.hpp>
#include <boost/python/slice.hpp>
#include <memory>
#include <string>
#include <sstream>
#include <scitbx/constants.h>
#include <dxtbx/model/scan.h>
#include <dxtbx/model/boost_python/to_from_dict.h>
#include <dxtbx/array_family/flex_table.h>
#include <dxtbx/array_family/flex_table_suite.h>
#include <algorithm>

namespace dxtbx { namespace model { namespace boost_python {

  using dxtbx::model::scan_property_types;
  using namespace boost::python;
  using namespace dxtbx::af::flex_table_suite;
  using scitbx::deg_as_rad;
  using scitbx::rad_as_deg;

  static vec2<double> rad_as_deg(vec2<double> angles) {
    angles[0] = rad_as_deg(angles[0]);
    angles[1] = rad_as_deg(angles[1]);
    return angles;
  }

  static vec2<double> deg_as_rad(vec2<double> angles) {
    angles[0] = deg_as_rad(angles[0]);
    angles[1] = deg_as_rad(angles[1]);
    return angles;
  }

  static scitbx::af::shared<double> deg_as_rad(
    scitbx::af::shared<double> angles_in_deg) {
    scitbx::af::shared<double> angles_in_rad;
    angles_in_rad.resize(angles_in_deg.size());
    std::transform(angles_in_deg.begin(),
                   angles_in_deg.end(),
                   angles_in_rad.begin(),
                   scitbx::deg_as_rad);
    return angles_in_rad;
  }

  std::string scan_to_string(const Scan &scan) {
    std::stringstream ss;
    ss << scan;
    return ss.str();
  }

  flex_table<scan_property_types> extract_properties_table(
    boost::python::dict properties_dict,
    int num_images,
    bool convert_oscillation_to_rad = false) {
    boost::python::list keys = properties_dict.keys();
    boost::python::list values = boost::python::list(properties_dict.values());
    flex_table<scan_property_types> properties =
      flex_table<scan_property_types>(num_images);

    for (int i = 0; i < len(keys); ++i) {
      std::string key = boost::python::extract<std::string>(keys[i]);
      object value = values[i];
      DXTBX_ASSERT(len(value) == num_images);
      std::string obj_type = boost::python::extract<std::string>(
        value[0].attr("__class__").attr("__name__"));

      // Handled explicitly as it is in deg when serialised but rad in code
      if (key == "oscillation" && convert_oscillation_to_rad) {
        DXTBX_ASSERT(obj_type == "float");
        scitbx::af::shared<double> osc_in_deg =
          boost::python::extract<scitbx::af::shared<double> >(value);
        properties[key] = deg_as_rad(osc_in_deg);
      } else if (obj_type == "int") {
        properties[key] = boost::python::extract<scitbx::af::shared<int> >(value);
      } else if (obj_type == "float") {
        properties[key] = boost::python::extract<scitbx::af::shared<double> >(value);
      } else if (obj_type == "bool") {
        properties[key] = boost::python::extract<scitbx::af::shared<bool> >(value);
      } else if (obj_type == "str") {
        properties[key] =
          boost::python::extract<scitbx::af::shared<std::string> >(value);
      } else if (obj_type == "tuple") {
        std::string element_type = boost::python::extract<std::string>(
          value[0][0].attr("__class__").attr("__name__"));
        int tuple_size = len(value[0]);

        if (tuple_size == 2) {
          if (element_type == "float") {
            properties[key] =
              boost::python::extract<scitbx::af::shared<vec2<double> > >(value);
          } else {
            throw DXTBX_ERROR("Unknown type for column name " + key);
          }
        } else if (tuple_size == 3) {
          if (element_type == "float") {
            properties[key] =
              boost::python::extract<scitbx::af::shared<vec3<double> > >(value);
          } else {
            throw DXTBX_ERROR("Unknown type for column name " + key);
          }
        } else {
          throw DXTBX_ERROR("Unknown type for column name " + key);
        }
      } else {
        throw DXTBX_ERROR("Unknown type for column name " + key);
      }
    }

    return properties;
  }

  void set_properties_table_from_dict(Scan &obj, boost::python::dict properties_dict) {
    int num_images = len(boost::python::list(properties_dict.values())[0]);
    flex_table<scan_property_types> properties =
      extract_properties_table(properties_dict, num_images);
    obj.set_properties(properties);
  }

  struct ScanPickleSuite : boost::python::pickle_suite {
    typedef flex_table<scan_property_types>::const_iterator const_iterator;

    static boost::python::tuple getinitargs(const Scan &obj) {
      return boost::python::make_tuple(obj.get_image_range(), obj.get_batch_offset());
    }
    static boost::python::tuple getstate(const Scan &obj) {
      flex_table<scan_property_types> properties = obj.get_properties();
      boost::python::dict properties_dict;
      column_to_object_visitor visitor;
      for (const_iterator it = properties.begin(); it != properties.end(); ++it) {
        properties_dict[it->first] = it->second.apply_visitor(visitor);
      }

      return boost::python::make_tuple(
        properties.nrows(), properties.ncols(), properties_dict);
    }

    static void setstate(Scan &obj, boost::python::tuple state) {
      DXTBX_ASSERT(boost::python::len(state) == 3);
      std::size_t nrows = extract<std::size_t>(state[0]);
      std::size_t ncols = extract<std::size_t>(state[1]);
      boost::python::dict properties_dict = extract<dict>(state[2]);
      DXTBX_ASSERT(len(properties_dict) == ncols);
      flex_table<scan_property_types> properties =
        extract_properties_table(properties_dict, nrows);
      obj.set_properties(properties);
    }
  };

  template <typename T>
  struct scan_property_table_wrapper
      : public dxtbx::af::flex_table_suite::flex_table_wrapper<T> {
    typedef dxtbx::af::flex_table_suite::flex_table_wrapper<T> base_type;
    typedef typename base_type::flex_table_type flex_table_type;
    typedef typename base_type::class_type class_type;

    static class_type wrap(const char *name) {
      return base_type::wrap(name);
    }
  };

  boost::python::dict MaptoPythonDict(ExpImgRangeMap map) {
    ExpImgRangeMap::iterator iter;
    boost::python::dict dictionary;
    for (iter = map.begin(); iter != map.end(); ++iter) {
      scitbx::af::shared<vec2<int> > val = iter->second;
      boost::python::list result;
      for (int k = 0; k < val.size(); ++k) {
        result.append(val[k]);
      }
      dictionary[iter->first] = result;
    }
    return dictionary;
  }

  boost::python::dict get_properties_dict(const Scan &obj) {
    boost::python::dict properties_dict;

    flex_table<scan_property_types> properties = obj.get_properties();
    column_to_object_visitor visitor;
    for (const_iterator it = properties.begin(); it != properties.end(); ++it) {
      properties_dict[it->first] =
        boost::python::tuple(it->second.apply_visitor(visitor));
    }
    return properties_dict;
  }

  template <>
  boost::python::dict to_dict<Scan>(const Scan &obj) {
    boost::python::dict result;
    result["image_range"] = obj.get_image_range();
    result["batch_offset"] = obj.get_batch_offset();

    flex_table<scan_property_types> properties = obj.get_properties();
    boost::python::dict properties_dict;
    column_to_object_visitor visitor;
    for (const_iterator it = properties.begin(); it != properties.end(); ++it) {
      if (it->first == "oscillation") {
        properties_dict[it->first] =
          boost::python::tuple(obj.get_oscillation_arr_in_deg());
      } else {
        properties_dict[it->first] =
          boost::python::tuple(it->second.apply_visitor(visitor));
      }
    }

    result["properties"] = properties_dict;

    boost::python::dict valid_image_ranges =
      MaptoPythonDict(obj.get_valid_image_ranges_map());
    result["valid_image_ranges"] = valid_image_ranges;
    return result;
  }

  inline scitbx::af::shared<double> make_exposure_times(std::size_t num,
                                                        boost::python::list obj) {
    scitbx::af::shared<double> result((scitbx::af::reserve(num)));
    std::size_t nl = boost::python::len(obj);
    DXTBX_ASSERT(num > 0 && nl <= num);
    if (nl == 0) {
      result.push_back(0.0);
      nl = 1;
    } else {
      for (std::size_t i = 0; i < nl; ++i) {
        result.push_back(boost::python::extract<double>(obj[i]));
      }
    }
    for (std::size_t i = nl; i < num; ++i) {
      result.push_back(result.back());
    }
    return result;
  }

  inline scitbx::af::shared<double> make_epochs(std::size_t num,
                                                boost::python::list obj) {
    scitbx::af::shared<double> result((scitbx::af::reserve(num)));
    std::size_t nl = boost::python::len(obj);
    DXTBX_ASSERT(num > 0 && nl <= num);
    if (nl == 0) {
      for (std::size_t i = 0; i < num; ++i) {
        result.push_back(0.0);
      }
    } else if (nl == 1) {
      for (std::size_t i = 0; i < num; ++i) {
        result.push_back(boost::python::extract<double>(obj[0]));
      }
    } else if (nl < num) {
      for (std::size_t i = 0; i < nl; ++i) {
        result.push_back(boost::python::extract<double>(obj[i]));
      }
      double e0 = result[result.size() - 1];
      double de = e0 - result[result.size() - 2];
      for (std::size_t i = 0; i < num - nl; ++i) {
        result.push_back(e0 + (i + 1) * de);
      }
    } else {
      for (std::size_t i = 0; i < num; ++i) {
        result.push_back(boost::python::extract<double>(obj[i]));
      }
    }
    return result;
  }

  scitbx::af::shared<double> make_oscillation_arr(std::size_t num_images,
                                                  vec2<double> oscillation) {
    scitbx::af::shared<double> oscillation_arr((scitbx::af::reserve(num_images)));
    for (std::size_t i = 0; i < num_images; ++i) {
      oscillation_arr.push_back(oscillation[0] + oscillation[1] * i);
    }
    return oscillation_arr;
  }

  template <>
  Scan *from_dict<Scan>(boost::python::dict obj) {
    vec2<int> ir = boost::python::extract<vec2<int> >(obj["image_range"]);
    int bo = boost::python::extract<int>(obj["batch_offset"]);
    DXTBX_ASSERT(ir[1] >= ir[0]);
    std::size_t num_images = ir[1] - ir[0] + 1;

    if (!obj.has_key("properties")) {
      /*
       * Legacy case with no properties table
       */

      vec2<double> osc =
        deg_as_rad(boost::python::extract<vec2<double> >(obj["oscillation"]));
      Scan *scan = new Scan(
        ir,
        osc,
        make_exposure_times(num_images,
                            boost::python::extract<boost::python::list>(
                              obj.get("exposure_time", boost::python::list()))),
        make_epochs(num_images,
                    boost::python::extract<boost::python::list>(
                      obj.get("epochs", boost::python::list()))),
        bo);
      boost::python::dict rangemap =
        boost::python::extract<boost::python::dict>(obj["valid_image_ranges"]);
      boost::python::list keys = rangemap.keys();
      boost::python::list values = rangemap.values();
      for (int i = 0; i < len(keys); ++i) {
        std::string key = boost::python::extract<std::string>(keys[i]);
        scitbx::af::shared<vec2<int> > result;
        int n_tuples = boost::python::len(values[i]);
        for (int n = 0; n < n_tuples; ++n) {
          result.push_back(boost::python::extract<vec2<int> >(values[i][n]));
        }
        scan->set_valid_image_ranges_array(key, result);
      }
      return scan;
    }

    Scan *scan = new Scan(ir, bo);

    boost::python::dict properties_dict =
      boost::python::extract<boost::python::dict>(obj["properties"]);
    scan->set_properties(extract_properties_table(properties_dict, num_images, true));

    boost::python::dict rangemap =
      boost::python::extract<boost::python::dict>(obj["valid_image_ranges"]);
    boost::python::list valid_img_keys = rangemap.keys();
    boost::python::list valid_img_values = rangemap.values();
    for (int i = 0; i < len(valid_img_keys); ++i) {
      std::string key = boost::python::extract<std::string>(valid_img_keys[i]);
      scitbx::af::shared<vec2<int> > result;
      int n_tuples = boost::python::len(valid_img_values[i]);
      for (int n = 0; n < n_tuples; ++n) {
        result.push_back(boost::python::extract<vec2<int> >(valid_img_values[i][n]));
      }
      scan->set_valid_image_ranges_array(key, result);
    }
    return scan;
  }

  static Scan scan_deepcopy(const Scan &scan, boost::python::object dict) {
    return Scan(scan);
  }

  static Scan scan_copy(const Scan &scan) {
    return Scan(scan);
  }

  static void set_valid_image_ranges(Scan &scan,
                                     std::string i,
                                     boost::python::list obj) {
    int n = boost::python::len(obj);
    scitbx::af::shared<vec2<int> > ranges;
    for (int k = 0; k < n; ++k) {
      ranges.push_back(boost_python::extract<vec2<int> >(obj[k]));
    }
    scan.set_valid_image_ranges_array(i, ranges);
  }

  static boost::python::list get_valid_image_ranges(Scan &scan, std::string i) {
    scitbx::af::shared<vec2<int> > ranges = scan.get_valid_image_ranges_key(i);
    boost::python::list result;
    if (ranges.size() != 0) {
      for (int k = 0; k < ranges.size(); ++k) {
        result.append(ranges[k]);
      }
    }
    return result;
  }

  static Scan *make_scan(vec2<int> image_range,
                         vec2<double> oscillation,
                         int batch_offset,
                         bool deg) {
    Scan *scan = NULL;
    if (deg) {
      scan =
        new Scan(image_range,
                 vec2<double>(deg_as_rad(oscillation[0]), deg_as_rad(oscillation[1])),
                 batch_offset);
    } else {
      scan = new Scan(image_range, oscillation, batch_offset);
    }
    return scan;
  }

  static Scan *make_scan_w_epoch(vec2<int> image_range,
                                 vec2<double> oscillation,
                                 const scitbx::af::shared<double> &exposure_times,
                                 const scitbx::af::shared<double> &epochs,
                                 int batch_offset,
                                 bool deg) {
    Scan *scan = NULL;
    if (deg) {
      scan =
        new Scan(image_range,
                 vec2<double>(deg_as_rad(oscillation[0]), deg_as_rad(oscillation[1])),
                 exposure_times,
                 epochs,
                 batch_offset);
    } else {
      scan = new Scan(image_range, oscillation, exposure_times, epochs, batch_offset);
    }
    return scan;
  }

  static Scan *make_scan_w_properties(vec2<int> image_range,
                                      boost::python::dict properties_dict,
                                      int batch_offset,
                                      bool deg) {
    int num_images = 1 + image_range[1] - image_range[0];
    flex_table<scan_property_types> properties =
      extract_properties_table(properties_dict, num_images);
    if (deg && properties.contains("oscillation")) {
      scitbx::af::shared<double> osc_in_deg = properties.get<double>("oscillation");
      scitbx::af::shared<double> osc = deg_as_rad(osc_in_deg);
      dxtbx::af::flex_table_suite::setitem_column(
        properties, "oscillation", osc.const_ref());
    }
    return new Scan(image_range, properties, batch_offset);
  }

  static Scan *make_scan_wo_properties(vec2<int> image_range, int batch_offset) {
    return new Scan(image_range, batch_offset);
  }

  static vec2<double> get_oscillation_range(const Scan &scan, bool deg) {
    vec2<double> range = scan.get_oscillation_range();
    return deg ? rad_as_deg(range) : range;
  }

  static vec2<double> get_oscillation(const Scan &scan, bool deg) {
    vec2<double> oscillation = scan.get_oscillation();
    return deg ? rad_as_deg(oscillation) : oscillation;
  }

  static void set_oscillation(Scan &scan, vec2<double> oscillation, bool deg) {
    if (deg) {
      oscillation = deg_as_rad(oscillation);
    }
    scan.set_oscillation(oscillation);
  }

  static vec2<double> get_image_oscillation(const Scan &scan, int image, bool deg) {
    vec2<double> oscillation = scan.get_image_oscillation(image);
    return deg ? rad_as_deg(oscillation) : oscillation;
  }

  static bool is_angle_valid(const Scan &scan, double angle, bool deg) {
    return scan.is_angle_valid(deg ? deg_as_rad(angle) : angle);
  }

  static scitbx::af::shared<bool> is_angle_valid_array(
    const Scan &scan,
    scitbx::af::const_ref<double> angle,
    bool deg) {
    scitbx::af::shared<bool> result(angle.size());
    for (std::size_t i = 0; i < angle.size(); ++i) {
      result[i] = scan.is_angle_valid(deg ? deg_as_rad(angle[i]) : angle[i]);
    }
    return result;
  }

  static double get_angle_from_image_index(const Scan &scan, double index, bool deg) {
    double angle = scan.get_angle_from_image_index(index);
    return deg ? rad_as_deg(angle) : angle;
  }

  static double get_angle_from_array_index(const Scan &scan, double index, bool deg) {
    double angle = scan.get_angle_from_array_index(index);
    return deg ? rad_as_deg(angle) : angle;
  }

  static scitbx::af::shared<double> get_angle_from_array_index_multiple(
    const Scan &scan,
    scitbx::af::const_ref<double> const &index,
    bool deg) {
    scitbx::af::shared<double> result((scitbx::af::reserve(index.size())));
    for (std::size_t i = 0; i < index.size(); i++) {
      result.push_back(get_angle_from_array_index(scan, index[i], deg));
    }
    return result;
  }

  static double get_image_index_from_angle(const Scan &scan, double angle, bool deg) {
    return scan.get_image_index_from_angle(deg ? deg_as_rad(angle) : angle);
  }

  static double get_array_index_from_angle(const Scan &scan, double angle, bool deg) {
    return scan.get_array_index_from_angle(deg ? deg_as_rad(angle) : angle);
  }

  static scitbx::af::shared<double> get_array_index_from_angle_multiple(
    const Scan &scan,
    scitbx::af::const_ref<double> const &angle,
    bool deg) {
    scitbx::af::shared<double> result((scitbx::af::reserve(angle.size())));
    for (std::size_t i = 0; i < angle.size(); i++) {
      result.push_back(get_array_index_from_angle(scan, angle[i], deg));
    }
    return result;
  }

  static scitbx::af::shared<vec2<double> >
  get_image_indices_with_angle(const Scan &scan, double angle, bool deg) {
    return scan.get_image_indices_with_angle(deg ? deg_as_rad(angle) : angle);
  }

  static scitbx::af::shared<vec2<double> >
  get_array_indices_with_angle(const Scan &scan, double angle, bool deg) {
    return scan.get_array_indices_with_angle(deg ? deg_as_rad(angle) : angle);
  }

  static Scan getitem_single(const Scan &scan, int index) {
    return scan[index];
  }

  static Scan getitem_slice(const Scan &scan, const slice index) {
    // Ensure no step
    DXTBX_ASSERT(index.step() == object());

    // Get start index
    int start = 0, stop = 0;
    if (index.start() == object()) {
      start = 0;
    } else {
      start = extract<int>(index.start());
    }

    // Get stop index
    if (index.stop() == object()) {
      stop = scan.get_num_images();
    } else {
      stop = extract<int>(index.stop());
    }

    // Check ranges
    DXTBX_ASSERT(start >= 0);
    DXTBX_ASSERT(stop <= scan.get_num_images());
    DXTBX_ASSERT(start < stop);

    flex_table<scan_property_types> properties = scan.get_properties_slice(index);

    int first_image_index = scan.get_image_range()[0] + start;
    int last_image_index = scan.get_image_range()[0] + stop - 1;

    // Create the new scan object
    return Scan(vec2<int>(first_image_index, last_image_index),
                properties,
                scan.get_batch_offset());
  }

  void scan_swap(Scan &lhs, Scan &rhs) {
    std::swap(lhs, rhs);
  }

  template <typename T>
  object get_scan_property(const Scan &scan, const typename T::key_type &key) {
    DXTBX_ASSERT(scan.contains(key));
    flex_table<scan_property_types> properties = scan.get_properties();
    return getitem_column<T>(properties, key);
  }

  template <typename T>
  void set_scan_property(Scan &scan,
                         const std::string &key,
                         const scitbx::af::shared<T> &value) {
    scan.set_property(key, value.const_ref());
  }

  void export_scan() {
    scan_property_table_wrapper<flex_table<scan_property_types> >::wrap(
      "scan_property_table");

    // Export ScanBase
    class_<ScanBase>("ScanBase");

    // Export Scan : ScanBase
    class_<Scan, std::shared_ptr<Scan>, bases<ScanBase> >("Scan")
      .def(init<const Scan &>())
      .def("__init__",
           make_constructor(&make_scan,
                            default_call_policies(),
                            (arg("image_range"),
                             arg("oscillation"),
                             arg("batch_offset") = 0,
                             arg("deg") = true)))
      .def("__init__",
           make_constructor(&make_scan_w_epoch,
                            default_call_policies(),
                            (arg("image_range"),
                             arg("oscillation"),
                             arg("exposure_times"),
                             arg("epochs"),
                             arg("batch_offset") = 0,
                             arg("deg") = true)))
      .def("__init__",
           make_constructor(&make_scan_w_properties,
                            default_call_policies(),
                            (arg("image_range"),
                             arg("properties"),
                             arg("batch_offset") = 0,
                             arg("deg") = true)))
      .def("__init__",
           make_constructor(&make_scan_wo_properties,
                            default_call_policies(),
                            (arg("image_range"), arg("batch_offset") = 0)))
      .def("get_image_range", &Scan::get_image_range)
      .def("get_valid_image_ranges", get_valid_image_ranges)
      .def("set_valid_image_ranges", set_valid_image_ranges)
      .def("set_image_range", &Scan::set_image_range)
      .def("get_batch_offset", &Scan::get_batch_offset)
      .def("set_batch_offset", &Scan::set_batch_offset)
      .def("get_batch_for_image_index", &Scan::get_batch_for_image_index)
      .def("get_batch_for_array_index", &Scan::get_batch_for_array_index)
      .def("get_batch_range", &Scan::get_batch_range)
      .def("get_array_range", &Scan::get_array_range)
      .def("get_oscillation", &get_oscillation, (arg("deg") = true))
      .def("set_oscillation", &set_oscillation, (arg("deg") = true))
      .def("is_still", &Scan::is_still)
      .def("get_exposure_times", &Scan::get_exposure_times)
      .def("set_exposure_times", &Scan::set_exposure_times)
      .def("get_epochs", &Scan::get_epochs)
      .def("set_epochs", &Scan::set_epochs)
      .def("get_num_images", &Scan::get_num_images)
      .def("get_image_oscillation",
           &get_image_oscillation,
           (arg("index"), arg("deg") = true))
      .def("get_image_epoch", &Scan::get_image_epoch, (arg("index")))
      .def("get_oscillation_range", &get_oscillation_range, (arg("deg") = true))
      .def("is_angle_valid", &is_angle_valid, (arg("angle"), arg("deg") = true))
      .def("__deepcopy__", &scan_deepcopy)
      .def("__copy__", &scan_copy)
      .def("is_angle_valid", &is_angle_valid_array, (arg("angle"), arg("deg") = true))
      .def("is_image_index_valid", &Scan::is_image_index_valid, (arg("index")))
      .def("is_array_index_valid", &Scan::is_array_index_valid, (arg("index")))
      .def("is_batch_valid", &Scan::is_batch_valid, (arg("batch")))
      .def("get_angle_from_image_index",
           &get_angle_from_image_index,
           (arg("index"), arg("deg") = true))
      .def("get_angle_from_array_index",
           &get_angle_from_array_index,
           (arg("index"), arg("deg") = true))
      .def("get_angle_from_array_index",
           &get_angle_from_array_index_multiple,
           (arg("index"), arg("deg") = true))
      .def("get_image_index_from_angle",
           &get_image_index_from_angle,
           (arg("angle"), arg("deg") = true))
      .def("get_array_index_from_angle",
           &get_array_index_from_angle,
           (arg("angle"), arg("deg") = true))
      .def("get_array_index_from_angle",
           &get_array_index_from_angle_multiple,
           (arg("angle"), arg("deg") = true))
      .def("get_image_indices_with_angle",
           &get_image_indices_with_angle,
           (arg("angle"), arg("deg") = true))
      .def("get_array_indices_with_angle",
           &get_array_indices_with_angle,
           (arg("angle"), arg("deg") = true))
      .def("__getitem__", &getitem_single)
      .def("__getitem__", &getitem_slice)
      .def("get_property",
           &get_scan_property<flex_table<scan_property_types> >,
           (arg("key")))
      .def("get_properties", &get_properties_dict)
      .def("set_properties", &set_properties_table_from_dict, (arg("properties_dict")))
<<<<<<< HEAD
      .def("set_property", &set_scan_property<double>, (arg("key"), arg("value")))
=======
>>>>>>> a1e74423
      .def("set_property", &set_scan_property<bool>, (arg("key"), arg("value")))
      .def("set_property", &set_scan_property<int>, (arg("key"), arg("value")))
      .def("set_property", &set_scan_property<std::string>, (arg("key"), arg("value")))
      .def(
        "set_property", &set_scan_property<vec2<double> >, (arg("key"), arg("value")))
      .def(
        "set_property", &set_scan_property<vec3<double> >, (arg("key"), arg("value")))
<<<<<<< HEAD
=======
      .def("set_property", &set_scan_property<double>, (arg("key"), arg("value")))
>>>>>>> a1e74423
      .def(self == self)
      .def(self != self)
      .def(self < self)
      .def(self <= self)
      .def(self > self)
      .def(self >= self)
      .def(self += self)
      .def(self + self)
      .def("append", &Scan::append, (arg("rhs"), arg("scan_tolerance") = 0.03))
      .def("__len__", &Scan::get_num_images)
      .def("__str__", &scan_to_string)
      .def("swap", &scan_swap)
      .def("to_dict", &to_dict<Scan>)
      .def("from_dict", &from_dict<Scan>, return_value_policy<manage_new_object>())
      .staticmethod("from_dict")
      .def_pickle(ScanPickleSuite());
  }

}}}  // namespace dxtbx::model::boost_python<|MERGE_RESOLUTION|>--- conflicted
+++ resolved
@@ -670,10 +670,7 @@
            (arg("key")))
       .def("get_properties", &get_properties_dict)
       .def("set_properties", &set_properties_table_from_dict, (arg("properties_dict")))
-<<<<<<< HEAD
       .def("set_property", &set_scan_property<double>, (arg("key"), arg("value")))
-=======
->>>>>>> a1e74423
       .def("set_property", &set_scan_property<bool>, (arg("key"), arg("value")))
       .def("set_property", &set_scan_property<int>, (arg("key"), arg("value")))
       .def("set_property", &set_scan_property<std::string>, (arg("key"), arg("value")))
@@ -681,10 +678,7 @@
         "set_property", &set_scan_property<vec2<double> >, (arg("key"), arg("value")))
       .def(
         "set_property", &set_scan_property<vec3<double> >, (arg("key"), arg("value")))
-<<<<<<< HEAD
-=======
       .def("set_property", &set_scan_property<double>, (arg("key"), arg("value")))
->>>>>>> a1e74423
       .def(self == self)
       .def(self != self)
       .def(self < self)
