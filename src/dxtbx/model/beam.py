from __future__ import annotations

import math
from typing import Tuple

import pycbf

import libtbx.phil

try:
<<<<<<< HEAD
    from ..dxtbx_model_ext import Beam, Probe
except ModuleNotFoundError:
    from dxtbx_model_ext import Beam, Probe  # type: ignore
=======
    from ..dxtbx_model_ext import Beam, PolychromaticBeam
except ModuleNotFoundError:
    from dxtbx_model_ext import Beam, PolychromaticBeam  # type: ignore

Vec3Float = Tuple[float, float, float]
>>>>>>> ef5f9aba

beam_phil_scope = libtbx.phil.parse(
    """
  beam
    .expert_level = 1
    .short_caption = "Beam overrides"
  {
    type = *monochromatic polychromatic
      .type = choice
      .help = "Override the beam type"
      .short_caption = "beam_type"

    wavelength = None
      .type = float
      .help = "Override the beam wavelength"

    direction = None
      .type = floats(size=3)
      .help = "Override the sample to source direction"
      .short_caption = "Sample to source direction"

    divergence = None
        .type = float
        .help = "Override the beam divergence"

    sigma_divergence = None
        .type = float
        .help = "Override the beam sigma divergence"

    polarization_normal = None
      .type = floats(size=3)
      .help = "Override the polarization normal"
      .short_caption = "Polarization normal"

    polarization_fraction = None
      .type = float(value_min=0.0, value_max=1.0)
      .help = "Override the polarization fraction"
      .short_caption = "Polarization fraction"

    transmission = None
        .type = float
        .help = "Override the transmission"
        .short_caption = "transmission"

    flux = None
        .type = float
        .help = "Override the flux"
        .short_caption = "flux"
  }
"""
)


class BeamFactory:
    """A factory class for beam objects, which encapsulate standard beam
    models. In cases where a full cbf description is available this
    will be used, otherwise simplified descriptions can be applied."""

    @staticmethod
    def from_phil(
        params: libtbx.phil.scope_extract,
        reference: Beam | PolychromaticBeam = None,
    ) -> Beam | PolychromaticBeam:
        """
        Convert the phil parameters into a beam model
        """

        # Check the input
        if reference is None:
            beam = (
                PolychromaticBeam() if params.beam.type == "polychromatic" else Beam()
            )
        else:
            beam = reference

        # Set the parameters
        if params.beam.type == "monochromatic":
            if params.beam.wavelength is not None:
                beam.set_wavelength(params.beam.wavelength)
            elif reference is None:
                raise RuntimeError("No wavelength set")
        if params.beam.direction is not None:
            beam.set_direction(params.beam.direction)
        elif reference is None:
            raise RuntimeError("No beam direction set")

        if params.beam.divergence is not None:
            beam.set_divergence(params.beam.divergence)
        if params.beam.sigma_divergence is not None:
            beam.set_sigma_divergence(params.beam.sigma_divergence)
        if params.beam.polarization_normal is not None:
            beam.set_polarization_normal(params.beam.polarization_normal)
        if params.beam.polarization_fraction is not None:
            beam.set_polarization_fraction(params.beam.polarization_fraction)
        if params.beam.transmission is not None:
            beam.set_transmission(params.beam.transmission)
        if params.beam.flux is not None:
            beam.set_flux(params.beam.flux)

        return beam

    @staticmethod
    def from_dict(dict: dict, template: dict = None) -> Beam | PolychromaticBeam:
        """Convert the dictionary to a beam model"""

        if template is not None:
            if "__id__" in dict and "__id__" in template:
                assert (
                    dict["__id__"] == template["__id__"]
                ), "Beam and template dictionaries are not the same type."

        if dict is None and template is None:
            return None
        joint = template.copy() if template else {}
        joint.update(dict)

        # Create the model from the joint dictionary
<<<<<<< HEAD
        if "probe" in joint:
            joint["probe"] = Probe.values[joint["probe"]]
        else:
            joint["probe"] = Probe.xray
=======
        if joint.get("__id__") == "polychromatic":
            return PolychromaticBeam.from_dict(joint)
>>>>>>> ef5f9aba
        return Beam.from_dict(joint)

    @staticmethod
    def make_beam(
        sample_to_source: Vec3Float = None,
        wavelength: float = None,
        s0: Vec3Float = None,
        unit_s0: Vec3Float = None,
        divergence: float = None,
        sigma_divergence: float = None,
    ) -> Beam:
        if divergence is None or sigma_divergence is None:
            divergence = 0.0
            sigma_divergence = 0.0

        if sample_to_source:
            assert wavelength
            return Beam(
                tuple(map(float, sample_to_source)),
                float(wavelength),
                float(divergence),
                float(sigma_divergence),
            )
        elif unit_s0:
            assert wavelength
            return Beam(
                tuple(-float(x) for x in unit_s0),
                float(wavelength),
                float(divergence),
                float(sigma_divergence),
            )
        else:
            assert s0
            return Beam(tuple(map(float, s0)))

    @staticmethod
    def make_polychromatic_beam(
        direction: Vec3Float,
        divergence: float = 0.0,
        sigma_divergence: float = 0.0,
        polarization_normal: Vec3Float = (0.0, 1.0, 0.0),
        polarization_fraction: float = 0.5,
        flux: float = 0.0,
        transmission: float = 1.0,
        deg: bool = True,
    ) -> PolychromaticBeam:
        return PolychromaticBeam(
            tuple(map(float, direction)),
            float(divergence),
            float(sigma_divergence),
            tuple(map(float, polarization_normal)),
            float(polarization_fraction),
            float(flux),
            float(transmission),
            bool(deg),
        )

    @staticmethod
    def make_polarized_beam(
<<<<<<< HEAD
        sample_to_source=None,
        wavelength=None,
        s0=None,
        unit_s0=None,
        polarization=None,
        polarization_fraction=None,
        divergence=None,
        sigma_divergence=None,
        flux=None,
        transmission=None,
        probe=Probe.xray,
    ):
=======
        sample_to_source: Vec3Float = None,
        wavelength: float = None,
        s0: Vec3Float = None,
        unit_s0: Vec3Float = None,
        polarization: Vec3Float = None,
        polarization_fraction: float = None,
        divergence: float = None,
        sigma_divergence: float = None,
        flux: float = None,
        transmission: float = None,
    ) -> Beam:
>>>>>>> ef5f9aba
        assert polarization
        assert 0.0 <= polarization_fraction <= 1.0

        if divergence is None or sigma_divergence is None:
            divergence = 0.0
            sigma_divergence = 0.0

        if flux is None:
            flux = 0
        if transmission is None:
            transmission = 1.0

        if sample_to_source:
            assert wavelength
            return Beam(
                tuple(map(float, sample_to_source)),
                float(wavelength),
                float(divergence),
                float(sigma_divergence),
                tuple(map(float, polarization)),
                float(polarization_fraction),
                float(flux),
                float(transmission),
                probe,
            )
        elif unit_s0:
            assert wavelength
            return Beam(
                tuple(-float(x) for x in unit_s0),
                float(wavelength),
                float(divergence),
                float(sigma_divergence),
                tuple(map(float, polarization)),
                float(polarization_fraction),
                float(flux),
                float(transmission),
                probe,
            )
        else:
            assert s0
            sum_sq_s0 = s0[0] ** 2 + s0[1] ** 2 + s0[2] ** 2
            assert sum_sq_s0 > 0
            wavelength = 1.0 / math.sqrt(sum_sq_s0)
            return Beam(
                tuple(map(float, s0)),
                wavelength,
                float(divergence),
                float(sigma_divergence),
                tuple(map(float, polarization)),
                float(polarization_fraction),
                float(flux),
                float(transmission),
                probe,
            )

    @staticmethod
    def simple(wavelength: float) -> Beam:
        """Construct a beam object on the principle that the beam is aligned
        with the +z axis, as is quite normal. Also assume the beam has
        polarization fraction 0.999 and is polarized in the x-z plane, unless
        it has a wavelength shorter than 0.05 Å in which case we assume
        electron diffraction and return an unpolarized beam model."""

        if wavelength > 0.05:
            return BeamFactory.make_beam(
                sample_to_source=(0.0, 0.0, 1.0), wavelength=wavelength
            )
        else:
            return BeamFactory.make_polarized_beam(
                sample_to_source=(0.0, 0.0, 1.0),
                wavelength=wavelength,
                polarization=(0, 1, 0),
                polarization_fraction=0.5,
            )

    @staticmethod
    def simple_directional(sample_to_source: Vec3Float, wavelength: float) -> Beam:
        """Construct a beam with direction and wavelength."""

        if wavelength > 0.05:
            return BeamFactory.make_beam(
                sample_to_source=sample_to_source, wavelength=wavelength
            )
        else:
            return BeamFactory.make_polarized_beam(
                sample_to_source=sample_to_source,
                wavelength=wavelength,
                polarization=(0, 1, 0),
                polarization_fraction=0.5,
            )

    @staticmethod
    def complex(
        sample_to_source: Vec3Float,
        polarization_fraction: float,
        polarization_plane_normal: Vec3Float,
        wavelength: float,
    ) -> Beam:
        """Full access to the constructor for cases where we do know everything
        that we need..."""

        return BeamFactory.make_polarized_beam(
            sample_to_source=sample_to_source,
            wavelength=wavelength,
            polarization=polarization_plane_normal,
            polarization_fraction=polarization_fraction,
        )

    @staticmethod
    def imgCIF(cif_file: str) -> Beam:
        """Initialize a detector model from an imgCIF file. N.B. the
        definition of the polarization plane is not completely helpful
        in this - it is the angle between the polarization plane and the
        +Y laboratory frame vector."""

        cbf_handle = pycbf.cbf_handle_struct()
        cbf_handle.read_widefile(cif_file.encode(), pycbf.MSG_DIGEST)

        result = BeamFactory.imgCIF_H(cbf_handle)

        return result

    @staticmethod
    def imgCIF_H(cbf_handle: pycbf.cbf_handle_struct) -> Beam:
        """Initialize a detector model from an imgCIF file. N.B. the
        definition of the polarization plane is not completely helpful
        in this - it is the angle between the polarization plane and the
        +Y laboratory frame vector. This example works from a cbf_handle,
        which is already configured."""

        d2r = math.pi / 180.0

        cbf_handle.find_category(b"axis")

        # find record with equipment = source

        try:
            cbf_handle.find_column(b"equipment")
            cbf_handle.find_row(b"source")

            # then get the vector and offset from this
            direction = []

            for j in range(3):
                cbf_handle.find_column(b"vector[%d]" % (j + 1))
                direction.append(cbf_handle.get_doublevalue())
        except Exception as e:
            if str(e).split()[-1] != "CBF_NOTFOUND":
                raise
            direction = [0, 0, 1]

        # and the wavelength
        wavelength = cbf_handle.get_wavelength()

        # and information about the polarization - FIXME this should probably
        # be a rotation about the beam not about the Z axis. Should also check
        # to see if this is Cu K-alpha wavelength (i.e. lab source...)

        try:
            polar_fraction, polar_angle = cbf_handle.get_polarization()
        except Exception:
            polar_fraction = 0.999
            polar_angle = 0.0

        polar_plane_normal = (
            math.sin(polar_angle * d2r),
            math.cos(polar_angle * d2r),
            0.0,
        )

        # and the flux if available
        try:
            cbf_handle.find_category(b"diffrn_radiation")
            cbf_handle.find_column(b"beam_flux")
            flux = cbf_handle.get_value()
        except Exception as e:
            if str(e).split()[-1] != "CBF_NOTFOUND":
                raise
            flux = None

        return BeamFactory.make_polarized_beam(
            sample_to_source=direction,
            wavelength=wavelength,
            polarization=polar_plane_normal,
            polarization_fraction=polar_fraction,
            flux=flux,
        )<|MERGE_RESOLUTION|>--- conflicted
+++ resolved
@@ -8,17 +8,11 @@
 import libtbx.phil
 
 try:
-<<<<<<< HEAD
-    from ..dxtbx_model_ext import Beam, Probe
+    from ..dxtbx_model_ext import Beam, Probe, PolychromaticBeam
 except ModuleNotFoundError:
-    from dxtbx_model_ext import Beam, Probe  # type: ignore
-=======
-    from ..dxtbx_model_ext import Beam, PolychromaticBeam
-except ModuleNotFoundError:
-    from dxtbx_model_ext import Beam, PolychromaticBeam  # type: ignore
+    from dxtbx_model_ext import Beam, Probe, PolychromaticBeam  # type: ignore
 
 Vec3Float = Tuple[float, float, float]
->>>>>>> ef5f9aba
 
 beam_phil_scope = libtbx.phil.parse(
     """
@@ -136,15 +130,13 @@
         joint.update(dict)
 
         # Create the model from the joint dictionary
-<<<<<<< HEAD
         if "probe" in joint:
             joint["probe"] = Probe.values[joint["probe"]]
         else:
             joint["probe"] = Probe.xray
-=======
         if joint.get("__id__") == "polychromatic":
             return PolychromaticBeam.from_dict(joint)
->>>>>>> ef5f9aba
+
         return Beam.from_dict(joint)
 
     @staticmethod
@@ -204,20 +196,6 @@
 
     @staticmethod
     def make_polarized_beam(
-<<<<<<< HEAD
-        sample_to_source=None,
-        wavelength=None,
-        s0=None,
-        unit_s0=None,
-        polarization=None,
-        polarization_fraction=None,
-        divergence=None,
-        sigma_divergence=None,
-        flux=None,
-        transmission=None,
-        probe=Probe.xray,
-    ):
-=======
         sample_to_source: Vec3Float = None,
         wavelength: float = None,
         s0: Vec3Float = None,
@@ -228,8 +206,8 @@
         sigma_divergence: float = None,
         flux: float = None,
         transmission: float = None,
+        probe=Probe.xray,
     ) -> Beam:
->>>>>>> ef5f9aba
         assert polarization
         assert 0.0 <= polarization_fraction <= 1.0
 
