/*
 * scan.h
 *
 *  Copyright (C) 2013 Diamond Light Source
 *
 *  Author: James Parkhurst
 *
 *  This code is distributed under the BSD license, a copy of which is
 *  included in the root directory of this package.
 */
#ifndef DXTBX_MODEL_SCAN_H
#define DXTBX_MODEL_SCAN_H

#include <cmath>
#include <iostream>
#include <map>
#include <scitbx/vec2.h>
#include <scitbx/array_family/shared.h>
#include <scitbx/array_family/simple_io.h>
#include <scitbx/array_family/simple_tiny_io.h>
#include <dxtbx/error.h>
#include "scan_helpers.h"

namespace dxtbx { namespace model {

  using scitbx::rad_as_deg;
  using scitbx::vec2;
  using scitbx::constants::pi;

  typedef std::map<std::string, scitbx::af::shared<vec2<int> > > ExpImgRangeMap;

  /** A scan base class */
  class ScanBase {};

  /** A class to represent a scan */
  class Scan : public ScanBase {
  public:
    /** The default constructor */
    Scan()
        : image_range_(0, 0),
          oscillation_(0.0, 0.0),
<<<<<<< HEAD
          num_images_(1),
          exposure_times_(1, 0.0),
          epochs_(1, 0.0),
          batch_offset_(0),
          is_still_(false) {}
=======
          num_images_(0),
          batch_offset_(0) {}
>>>>>>> 81cfa1fb

    /**
     * Initialise the class
     * @param image_range The range of images covered by the scan
     * @param oscillation A tuple containing the start angle of the first image
     *                    and the oscillation range (the angular width) of each
     *                    frame
     * @param batch_offset A offset to add to the image number (for tracking of
     *                     unique batch numbers for multi-crystal datasets)
     */
    Scan(vec2<int> image_range, vec2<double> oscillation, int batch_offset = 0)
        : image_range_(image_range),
          oscillation_(oscillation),
          num_images_(1 + image_range_[1] - image_range_[0]),
          batch_offset_(batch_offset),
          exposure_times_(num_images_, 0.0),
          epochs_(num_images_, 0.0) {
      DXTBX_ASSERT(num_images_ >= 0);
    }

    /**
     * Initialise the class
     * @param image_range The range of images covered by the scan
     * @param oscillation A tuple containing the start angle of the first image
     *                    and the oscillation range (the angular width) of each
     *                    frame
     * @param exposure_times The exposure duration of each image
     * @param epochs The time of capture for each image
     * @param batch_offset A offset to add to the image number (for tracking of
     *                     unique batch numbers for multi-crystal datasets)
     */
    Scan(vec2<int> image_range,
         vec2<double> oscillation,
         const scitbx::af::shared<double> &exposure_times,
         const scitbx::af::shared<double> &epochs,
         int batch_offset = 0)
        : image_range_(image_range),
          oscillation_(oscillation),
          num_images_(1 + image_range_[1] - image_range_[0]),
          batch_offset_(batch_offset),
          exposure_times_(exposure_times),
          epochs_(epochs) {
      DXTBX_ASSERT(num_images_ >= 0);
      if (exposure_times_.size() == 1 && num_images_ > 1) {
        // assume same exposure time for all images - there is
        // probably a better way of coding this...
        scitbx::af::shared<double> expanded_exposure_times;
        expanded_exposure_times.reserve(num_images_);
        for (int j = 0; j < num_images_; j++) {
          expanded_exposure_times.push_back(exposure_times[0]);
          exposure_times_ = expanded_exposure_times;
        }
      }
      DXTBX_ASSERT(exposure_times_.size() == num_images_);
      DXTBX_ASSERT(epochs_.size() == num_images_);
      DXTBX_ASSERT(oscillation_[1] >= 0.0);
    }

    /** Copy */
    Scan(const Scan &rhs)
        : image_range_(rhs.image_range_),
          valid_image_ranges_(rhs.valid_image_ranges_),
          oscillation_(rhs.oscillation_),
          num_images_(rhs.num_images_),
          batch_offset_(rhs.batch_offset_),
          exposure_times_(scitbx::af::reserve(rhs.exposure_times_.size())),
          epochs_(scitbx::af::reserve(rhs.epochs_.size())) {
      std::copy(rhs.epochs_.begin(), rhs.epochs_.end(), std::back_inserter(epochs_));
      std::copy(rhs.exposure_times_.begin(),
                rhs.exposure_times_.end(),
                std::back_inserter(exposure_times_));
    }

    /** Virtual destructor */
    virtual ~Scan() {}

    /** Get the image range */
    vec2<int> get_image_range() const {
      return image_range_;
    }

    /** Get the map, not exported to python **/
    ExpImgRangeMap get_valid_image_ranges_map() const {
      return valid_image_ranges_;
    }

    /** Get the element for a given key if it exists, else return empty array**/
    scitbx::af::shared<vec2<int> > get_valid_image_ranges_key(std::string i) const {
      typedef ExpImgRangeMap::const_iterator iterator;
      for (iterator it = valid_image_ranges_.begin(); it != valid_image_ranges_.end();
           ++it) {
        if (it->first == i) {
          return it->second;
        }
      }
      scitbx::af::shared<vec2<int> > empty;
      return empty;
    }

    void set_valid_image_ranges_array(std::string i,
                                      scitbx::af::shared<vec2<int> > values) {
      /** Set a list of valid image range tuples for experiment identifier 'i'**/
      for (std::size_t j = 0; j < values.size(); ++j) {
        vec2<int> pair = values[j];
        DXTBX_ASSERT(pair[0] >= image_range_[0]);
        DXTBX_ASSERT(pair[0] <= image_range_[1]);
        DXTBX_ASSERT(pair[1] >= image_range_[0]);
        DXTBX_ASSERT(pair[1] <= image_range_[1]);
      }
      valid_image_ranges_[i] = values;
    }

    /** Get the batch offset */
    int get_batch_offset() const {
      return batch_offset_;
    }

    /** Get the still flag */
    bool is_still() const {
      return std::abs(oscillation_[1]) < min_oscillation_width_;
    }

    /** Get the batch number for a given image index */
    int get_batch_for_image_index(int index) const {
      return index + batch_offset_;
    }

    /** Get the batch number for a given array index */
    int get_batch_for_array_index(int index) const {
      return index + batch_offset_ + 1;
    }

    /** Get the batch range */
    vec2<int> get_batch_range() const {
      return vec2<int>(image_range_[0] + batch_offset_,
                       image_range_[1] + batch_offset_);
    }

    /** Get the array range (zero based) */
    vec2<int> get_array_range() const {
      return vec2<int>(image_range_[0] - 1, image_range_[1]);
    }

    /** Get the oscillation */
    vec2<double> get_oscillation() const {
      return oscillation_;
    }

    /** Get the number of images */
    int get_num_images() const {
      return num_images_;
    }

    /** Get the exposure time */
    scitbx::af::shared<double> get_exposure_times() const {
      return exposure_times_;
    }

    /** Get the image epochs */
    scitbx::af::shared<double> get_epochs() const {
      return epochs_;
    }

    /** Set the image range */
    void set_image_range(vec2<int> image_range) {
      image_range_ = image_range;
      num_images_ = 1 + image_range_[1] - image_range_[0];
      epochs_.resize(num_images_);
      exposure_times_.resize(num_images_);
      DXTBX_ASSERT(num_images_ > 0);
    }

    /** Set the batch_offset */
    void set_batch_offset(int batch_offset) {
      batch_offset_ = batch_offset;
    }

    /** Set the oscillation */
    void set_oscillation(vec2<double> oscillation) {
      DXTBX_ASSERT(oscillation[1] >= 0.0);
      oscillation_ = oscillation;
    }

    /** Set the exposure time */
    void set_exposure_times(scitbx::af::shared<double> exposure_times) {
      DXTBX_ASSERT(exposure_times.size() == num_images_);
      exposure_times_ = exposure_times;
    }

    /** Set the image epochs */
    void set_epochs(const scitbx::af::shared<double> &epochs) {
      DXTBX_ASSERT(epochs.size() == num_images_);
      epochs_ = epochs;
    }

    /** Get the total oscillation range of the scan */
    vec2<double> get_oscillation_range() const {
      return vec2<double>(oscillation_[0],
                          oscillation_[0] + num_images_ * oscillation_[1]);
    }

    /** Get the image angle and oscillation width as a tuple */
    vec2<double> get_image_oscillation(int index) const {
      return vec2<double>(oscillation_[0] + (index - image_range_[0]) * oscillation_[1],
                          oscillation_[1]);
    }

    /** Get the image epoch */
    double get_image_epoch(int index) const {
      DXTBX_ASSERT(image_range_[0] <= index && index <= image_range_[1]);
      return epochs_[index - image_range_[0]];
    }

    double get_image_exposure_time(int index) const {
      DXTBX_ASSERT(image_range_[0] <= index && index <= image_range_[1]);
      return exposure_times_[index - image_range_[0]];
    }

    /** Check the scans are the same */
    bool operator==(const Scan &rhs) const {
      double eps = 1e-7;
      return image_range_ == rhs.image_range_ && batch_offset_ == rhs.batch_offset_
             && std::abs(oscillation_[0] - rhs.oscillation_[0]) < eps
             && std::abs(oscillation_[1] - rhs.oscillation_[1]) < eps
             && exposure_times_.const_ref().all_approx_equal(
               rhs.exposure_times_.const_ref(), eps)
             && epochs_.const_ref().all_approx_equal(rhs.epochs_.const_ref(), eps);
    }

    /** Check the scans are not the same */
    bool operator!=(const Scan &scan) const {
      return !(*this == scan);
    }

    /** Comparison operator */
    bool operator<(const Scan &scan) const {
      return image_range_[0] < scan.image_range_[0];
    }

    /** Comparison operator */
    bool operator<=(const Scan &scan) const {
      return image_range_[0] <= scan.image_range_[0];
    }

    /** Comparison operator */
    bool operator>(const Scan &scan) const {
      return image_range_[0] > scan.image_range_[0];
    }

    /** Comparison operator */
    bool operator>=(const Scan &scan) const {
      return image_range_[0] >= scan.image_range_[0];
    }

    /**
     * Append the rhs scan onto the current scan
     */

    void append(const Scan &rhs, double scan_tolerance) {
      DXTBX_ASSERT(is_still() == rhs.is_still());
      if (is_still()) {
        append_still(rhs);
      } else {
        append_rotation(rhs, scan_tolerance);
      }
    }

    void append_still(const Scan &rhs) {
      DXTBX_ASSERT(image_range_[1] + 1 == rhs.image_range_[0]);
      DXTBX_ASSERT(batch_offset_ == rhs.batch_offset_);
      image_range_[1] = rhs.image_range_[1];
      num_images_ = 1 + image_range_[1] - image_range_[0];
      exposure_times_.reserve(exposure_times_.size() + exposure_times_.size());
      epochs_.reserve(epochs_.size() + epochs_.size());
      std::copy(rhs.exposure_times_.begin(),
                rhs.exposure_times_.end(),
                std::back_inserter(exposure_times_));
      std::copy(rhs.epochs_.begin(), rhs.epochs_.end(), std::back_inserter(epochs_));
    }

    void append_rotation(const Scan &rhs, double scan_tolerance) {
      double eps = scan_tolerance * std::abs(oscillation_[1]);
      DXTBX_ASSERT(eps > 0);
      DXTBX_ASSERT(std::abs(oscillation_[1]) > min_oscillation_width_);
      DXTBX_ASSERT(image_range_[1] + 1 == rhs.image_range_[0]);
      DXTBX_ASSERT(std::abs(oscillation_[1] - rhs.oscillation_[1]) < eps);
      DXTBX_ASSERT(batch_offset_ == rhs.batch_offset_);
      // sometimes ticking through 0 the first difference is not helpful
      double diff_2pi = std::abs(mod_2pi(get_oscillation_range()[1])
                                 - mod_2pi(rhs.get_oscillation_range()[0]));
      double diff_abs =
        std::abs(get_oscillation_range()[1] - rhs.get_oscillation_range()[0]);
      DXTBX_ASSERT(std::min(diff_2pi, diff_abs) < eps * get_num_images());
      image_range_[1] = rhs.image_range_[1];
      num_images_ = 1 + image_range_[1] - image_range_[0];
      exposure_times_.reserve(exposure_times_.size() + exposure_times_.size());
      epochs_.reserve(epochs_.size() + epochs_.size());
      std::copy(rhs.exposure_times_.begin(),
                rhs.exposure_times_.end(),
                std::back_inserter(exposure_times_));
      std::copy(rhs.epochs_.begin(), rhs.epochs_.end(), std::back_inserter(epochs_));
    }

    /**
     * Append the rhs scan onto the current scan
     */
    Scan &operator+=(const Scan &rhs) {
      // Set the epsilon to 1% of oscillation range
      append(rhs, 0.01);
      return *this;
    }

    /**
     * Return a new scan which consists of the contents of this scan and
     * the contents of the other scan, provided that they are consistent.
     * If they are not consistent then an AssertionError will result.
     */
    Scan operator+(const Scan &rhs) const {
      Scan lhs(*this);
      lhs += rhs;
      return lhs;
    }

    /**
     * Check if the angle is in the range of angles covered by the scan.
     */
    bool is_angle_valid(double angle) const {
      return is_angle_in_range(get_oscillation_range(), angle);
    }

    /** Check if the index is valid */
    bool is_image_index_valid(double index) const {
      return (image_range_[0] <= index && index <= image_range_[1]);
    }

    /** Check if a given batch is valid */
    bool is_batch_valid(int batch) const {
      vec2<int> batch_range = get_batch_range();
      return (batch_range[0] <= batch && batch <= batch_range[1]);
    }

    /** Check if the array index is valid */
    bool is_array_index_valid(double index) const {
      return is_image_index_valid(index + 1);
    }

    /**
     * Calculate the angle corresponding to the given frame
     * @param index The frame number
     * @returns The angle at the given frame
     */
    double get_angle_from_image_index(double index) const {
      return oscillation_[0] + (index - image_range_[0]) * oscillation_[1];
    }

    /**
     * Calculate the angle corresponding to the given zero based frame
     * @param index The frame number
     * @returns The angle at the given frame
     */
    double get_angle_from_array_index(double index) const {
      return get_angle_from_image_index(index + 1);
    }

    /**
     * Calculate the frame corresponding to the given angle
     * @param angle The angle
     * @returns The frame at the given angle
     */
    double get_image_index_from_angle(double angle) const {
      return image_range_[0] + (angle - oscillation_[0]) / oscillation_[1];
    }

    /**
     * Calculate the zero based frame corresponding to the given angle
     * @param angle The angle
     * @returns The frame at the given angle
     */
    double get_array_index_from_angle(double angle) const {
      return get_image_index_from_angle(angle) - 1;
    }

    /**
     * A function to calculate all the frames in the scan at which an
     * observation with a given angle will be observed. I.e. for a given angle,
     * find all the equivalent angles (i.e. mod 2pi) within the scan range and
     * calculate the frame number for each angle.
     * Calculate and return an array of frame numbers at which a reflection
     * with a given rotation angle will be observed.
     * @param angle The rotation angle of the reflection
     * @returns The array of frame numbers
     */
    scitbx::af::shared<vec2<double> > get_image_indices_with_angle(double angle) const {
      scitbx::af::shared<double> angles =
        get_mod2pi_angles_in_range(get_oscillation_range(), angle);
      scitbx::af::shared<vec2<double> > result(angles.size());
      for (std::size_t i = 0; i < result.size(); ++i) {
        result[i][0] = angles[i];
        result[i][1] = get_image_index_from_angle(angles[i]);
      }
      return result;
    }

    /**
     * Calculate and return an array of zero based frame numbers at which a
     * reflection with a given rotation angle will be observed.
     * @param angle The rotation angle of the reflection
     * @returns The array of frame numbers
     */
    scitbx::af::shared<vec2<double> > get_array_indices_with_angle(
      double angle,
      double padding = 0,
      bool deg = false) const {
      DXTBX_ASSERT(padding >= 0);
      if (deg == true) {
        padding = padding * pi / 180.0;
      }
      vec2<double> range = get_oscillation_range();
      range[0] -= padding;
      range[1] += padding;
      scitbx::af::shared<double> angles = get_mod2pi_angles_in_range(range, angle);
      scitbx::af::shared<vec2<double> > result(angles.size());
      for (std::size_t i = 0; i < result.size(); ++i) {
        result[i][0] = angles[i];
        result[i][1] = get_array_index_from_angle(angles[i]);
      }
      return result;
    }

    Scan operator[](int index) const {
      // Check index
      DXTBX_ASSERT((index >= 0) && (index < get_num_images()));
      int image_index = get_image_range()[0] + index;

      // Create the new epoch array
      scitbx::af::shared<double> new_epochs(1);
      new_epochs[0] = get_image_epoch(image_index);
      scitbx::af::shared<double> new_exposure_times(1);
      new_exposure_times[0] = get_image_exposure_time(image_index);

      // Return scan
      return Scan(vec2<int>(image_index, image_index),
                  get_image_oscillation(image_index),
                  new_exposure_times,
                  new_epochs,
                  get_batch_offset());
    }

    friend std::ostream &operator<<(std::ostream &os, const Scan &s);

  private:
    vec2<int> image_range_;
    ExpImgRangeMap valid_image_ranges_; /** initialised as an empty map **/
    vec2<double> oscillation_;
    double min_oscillation_width_ = 1e-7;
    int num_images_;
    int batch_offset_;
    scitbx::af::shared<double> exposure_times_;
    scitbx::af::shared<double> epochs_;
  };

  /** Print Scan information */
  inline std::ostream &operator<<(std::ostream &os, const Scan &s) {
    // Print oscillation as degrees!
    vec2<double> oscillation = s.get_oscillation();
    oscillation[0] = rad_as_deg(oscillation[0]);
    oscillation[1] = rad_as_deg(oscillation[1]);
    os << "Scan:\n";
    os << "    number of images:   " << s.get_num_images() << "\n";
    os << "    image range:   " << s.get_image_range().const_ref() << "\n";
    os << "    oscillation:   " << oscillation.const_ref() << "\n";
    if (s.num_images_ > 0) {
      os << "    exposure time: " << s.exposure_times_.const_ref()[0] << "\n";
    }
    return os;
  }

}}  // namespace dxtbx::model

#endif  // DXTBX_MODEL_SCAN_H<|MERGE_RESOLUTION|>--- conflicted
+++ resolved
@@ -39,16 +39,10 @@
     Scan()
         : image_range_(0, 0),
           oscillation_(0.0, 0.0),
-<<<<<<< HEAD
           num_images_(1),
           exposure_times_(1, 0.0),
           epochs_(1, 0.0),
-          batch_offset_(0),
-          is_still_(false) {}
-=======
-          num_images_(0),
           batch_offset_(0) {}
->>>>>>> 81cfa1fb
 
     /**
      * Initialise the class
