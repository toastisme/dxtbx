--- conflicted
+++ resolved
@@ -300,13 +300,9 @@
             An image or new Sequence object
 
         """
-<<<<<<< HEAD
         if not isinstance(item, slice):
             return self.get_corrected_data(item)
         else:
-=======
-        if isinstance(item, slice):
->>>>>>> fc24e215
             offset = self.get_sequence().get_batch_offset()
             if item.step is not None:
                 raise IndexError("Sequences must be sequential")
