--- conflicted
+++ resolved
@@ -200,8 +200,6 @@
                 detector=detector,
                 goniometer=goniometer,
                 sequence=sequence,
-<<<<<<< HEAD
-=======
                 indices=single_file_indices,
             )
             _add_static_mask_to_iset(format_instance, iset)
@@ -221,40 +219,6 @@
             num_images = get_num_images(single_file_indices, format_instance)
             reader = get_reader(cls, filenames, num_images, **format_kwargs)
 
-            if format_instance is None:
-                vendor = ""
-            else:
-                vendor = format_instance.get_vendortype()
-
-            iset = ImageSet(
-                ImageSetData(
-                    reader=reader,
-                    masker=None,
-                    vendor=vendor,
-                    params=format_kwargs,
-                    format=cls,
-                ),
->>>>>>> fc24e215
-                indices=single_file_indices,
-            )
-            _add_static_mask_to_iset(format_instance, iset)
-
-            return iset
-
-        def create_imageset(
-            cls,
-            filenames,
-            beam,
-            detector,
-            single_file_indices,
-            format_instance,
-            format_kwargs,
-        ):
-
-            num_images = get_num_images(single_file_indices, format_instance)
-            reader = get_reader(cls, filenames, num_images, **format_kwargs)
-
-<<<<<<< HEAD
             if format_instance is None:
                 vendor = ""
             else:
@@ -298,37 +262,6 @@
             return iset
 
         def create_imageset_lazy(cls, filenames, single_file_indices, format_kwargs):
-
-=======
-            if single_file_indices is None:
-                single_file_indices = range(format_instance.get_num_images())
-
-            # If any are None then read from format
-            num_images = format_instance.get_num_images()
-            beam = [None] * num_images
-            detector = [None] * num_images
-            goniometer = [None] * num_images
-            sequence = [None] * num_images
-            for i in single_file_indices:
-                beam[i] = format_instance.get_beam(i)
-                detector[i] = format_instance.get_detector(i)
-                goniometer[i] = format_instance.get_goniometer(i)
-                sequence[i] = format_instance.get_sequence(i)
-
-            # Set the list of models
-            for i, index in enumerate(single_file_indices):
-                iset.set_beam(beam[index], i)
-                iset.set_detector(detector[index], i)
-                iset.set_goniometer(goniometer[index], i)
-                iset.set_sequence(sequence[index], i)
-
-            _add_static_mask_to_iset(format_instance, iset)
-
-            return iset
-
-        def create_imageset_lazy(cls, filenames, single_file_indices, format_kwargs):
-
->>>>>>> fc24e215
             format_instance = None
             num_images = get_num_images(single_file_indices, format_instance)
             reader = get_reader(cls, filenames, num_images, **format_kwargs)
