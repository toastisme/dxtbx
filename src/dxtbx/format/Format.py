--- conflicted
+++ resolved
@@ -12,13 +12,9 @@
 import bz2
 import functools
 import os
-<<<<<<< HEAD
+
 from io import IOBase
 from typing import Callable, ClassVar
-=======
-from pathlib import Path
-from typing import ClassVar, List
->>>>>>> fc24e215
 
 import libtbx
 from libtbx.utils import Sorry
@@ -539,7 +535,6 @@
                 format_instance,
                 vendor,
                 format_kwargs,
-<<<<<<< HEAD
             )
         elif imageset_type == ImageSetType.ImageSequence:
             iset = create_imagesequence(
@@ -554,22 +549,6 @@
                 imageset_type=imageset_type,
                 **kwargs,
             )
-=======
-            )
-        elif imageset_type == ImageSetType.ImageSequence:
-            iset = create_imagesequence(
-                cls,
-                filenames,
-                beam,
-                detector,
-                goniometer,
-                sequence,
-                format_instance,
-                format_kwargs,
-                imageset_type=imageset_type,
-                **kwargs,
-            )
->>>>>>> fc24e215
         else:
             raise NotImplementedError(f"Imageset_type {imageset_type} not implemented")
 
@@ -655,16 +634,9 @@
         caching transparently if possible."""
         filename_str = os.fspath(filename)
         assert isinstance(filename_str, str)
-
-<<<<<<< HEAD
+        
         fh_func: Callable[..., IOBase]
         if filename_str.endswith(".bz2"):
-=======
-        if not Path(filename).is_file():
-            raise Sorry(f"File {filename} not found")
-
-        if filename.endswith(".bz2"):
->>>>>>> fc24e215
             fh_func = functools.partial(bz2.BZ2File, filename, mode=mode)
 
         elif filename_str.endswith(".gz"):
