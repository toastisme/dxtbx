from __future__ import annotations

from shutil import copy
from sys import argv

import h5py
import numpy as np
from scipy.constants import Planck, m_n

import cctbx.array_family.flex

from dials.array_family import flex

from dxtbx import IncorrectFormatError
from dxtbx.format.FormatNXTOFRAW import FormatNXTOFRAW
from dxtbx.model import Detector
from dxtbx.model.beam import PolyBeamFactory
from dxtbx.model.sequence import SequenceFactory


class FormatISISSXD(FormatNXTOFRAW):

    """
    Class to read NXTOFRAW files from the ISIS SXD
    (https://www.isis.stfc.ac.uk/Pages/sxd.aspx)

    """

    def __init__(self, image_file, **kwargs):
        super().__init__(image_file)
        if not FormatISISSXD.understand(image_file):
            raise IncorrectFormatError(self, image_file)
        self.image_file = image_file
        self.nxs_file = self.open_file(image_file)
        self.detector = None
        self.raw_data = None

    def open_file(self, image_file):
        return h5py.File(image_file, "r")

    @staticmethod
    def understand(image_file):
        try:
            return FormatISISSXD.is_isissxd_file(image_file)
        except IOError:
            return False

    @staticmethod
    def is_isissxd_file(image_file):

        """
        Confirms if image_file is a NXTOFRAW format
        and from the SXD by confirming required fields
        are present and then checking the name attribute

        """

        def get_name(image_file):
            with h5py.File(image_file, "r") as handle:
                return handle["/raw_data_1/name"][0].decode()

        if not FormatNXTOFRAW.understand(image_file):
            return False

        return get_name(image_file) == "SXD"

    def get_spectra_idx_1D(self, panel: int, x_px: int, y_px: int) -> int:

        image_size = self._get_panel_size_in_px()
        total_pixels = image_size[0] * image_size[1]
        # Index offset in SXD data
        # See p24 of https://www.isis.stfc.ac.uk/Pages/sxd-user-guide6683.pdf
        idx_offset = 4
        panel_idx = (y_px * image_size[1]) + x_px
        panel_start_idx = (total_pixels * panel) + (idx_offset * panel)
        return int(panel_start_idx + panel_idx)

    def get_raw_spectra(self, normalize_by_proton_charge=False):
        if normalize_by_proton_charge:
            proton_charge = self.nxs_file["raw_data_1"]["proton_charge"][0]
            return (
                self.nxs_file["raw_data_1"]["detector_1"]["counts"][:] / proton_charge
            )
        return self.nxs_file["raw_data_1"]["detector_1"]["counts"][:]

    def save_spectra(self, spectra, output_filename):
        copy(self.image_file, output_filename)
        nxs_file = h5py.File(output_filename, "r+")
        del nxs_file["raw_data_1"]["detector_1"]["counts"]
        nxs_file["raw_data_1/detector_1"].create_dataset(
            "counts", spectra.shape, dtype=np.dtype("f8")
        )
        nxs_file["raw_data_1/detector_1/counts"][:] = spectra
        nxs_file.close()

    def load_raw_data(self, as_numpy_arrays=False, normalise_by_proton_charge=False):
        def get_detector_idx_array(detector_number, image_size, idx_offset):
            total_pixels = image_size[0] * image_size[1]
            min_range = (total_pixels * (detector_number - 1)) + (
                idx_offset * (detector_number - 1)
            )
            max_range = min_range + total_pixels
            return np.arange(min_range, max_range).reshape(image_size).T

        dataset = "raw_data_1"
        raw_counts = self.nxs_file[dataset]["detector_1"]["counts"][0, :, :]

        if normalise_by_proton_charge:
            proton_charge = self.nxs_file[dataset]["proton_charge"][0]
            raw_counts = raw_counts / proton_charge

        num_panels = self._get_num_panels()
        image_size = self._get_panel_size_in_px()
        num_bins = len(self.get_tof_in_seconds())

        # Index offset in SXD data
        # See p24 of https://www.isis.stfc.ac.uk/Pages/sxd-user-guide6683.pdf
        idx_offset = 4
        raw_data = []

        for n in range(1, num_panels + 1):
            idx_array = get_detector_idx_array(n, image_size, idx_offset)
            panel_array = np.zeros((idx_array.shape[0], idx_array.shape[1], num_bins))
            for c_i, i in enumerate(idx_array):
                for c_j, j in enumerate(i):
                    panel_array[c_i, c_j, :] = raw_counts[j, :]
            if as_numpy_arrays:
                raw_data.append(panel_array)
            else:
                flex_array = flex.double(np.ascontiguousarray(panel_array))
                flex_array.reshape(flex.grid(panel_array.shape))
                raw_data.append(flex_array)

        return tuple(raw_data)

    def get_raw_data(self, index):

        if self.raw_data is None:
            self.raw_data = self.load_raw_data()

        raw_data_idx = []
        for i in self.raw_data:
            arr = i[:, :, index : index + 1]
            arr.reshape(flex.grid(i.all()[0], i.all()[1]))
            raw_data_idx.append(arr)
        return tuple(raw_data_idx)

<<<<<<< HEAD
    def get_image_data_2d(self):
        self.raw_data = self.load_raw_data(as_numpy_arrays=True)
        raw_summed_data = []
        max_val = None
        for i in self.raw_data:
            arr = np.sum(i, axis=2)
            arr_max_val = np.max(arr)
            if max_val is None or arr_max_val > max_val:
                max_val = arr_max_val
            raw_summed_data.append(arr.flatten())
        return tuple([(i / max_val).tolist() for i in raw_summed_data])

    def get_raw_spectra_two_theta(self):
        detector = self.get_detector()
        unit_s0 = self.get_beam().get_unit_s0()
=======
    def _get_panel_pixel_s1(self, detector, center=True):
        def get_panel_pixels_in_mm_as_1d(flip):
            pixel_size = self._get_panel_pixel_size_in_mm()
            panel_size = self._get_panel_size_in_px()
            pixels = flex.vec2_double(panel_size[0] * panel_size[1])

            if center:
                count = 0
                for i in range(panel_size[0]):
                    for j in range(panel_size[1]):
                        pixels[count] = (
                            (i * pixel_size[0]) + (pixel_size[0] * 0.5),
                            (j * pixel_size[1]) + (pixel_size[1] * 0.5),
                        )
                        count += 1
            else:
                count = 0
                for i in range(panel_size[0]):
                    for j in range(panel_size[1]):
                        pixels[count] = ((i * pixel_size[0]), (j * pixel_size[1]))
                        count += 1
            return pixels

        pixels_in_mm = get_panel_pixels_in_mm_as_1d(center)

        panel_pixel_s1 = []
        for panel in detector:
            panel_pixel_s1.append(panel.get_lab_coord(pixels_in_mm))

        return panel_pixel_s1

    def get_raw_spectra_two_theta(self, detector, beam):
        unit_s0 = np.array(beam.get_unit_s0())
        panel_pixel_s1 = self._get_panel_pixel_s1(detector, center=False)
>>>>>>> e3c7c184
        # Index offset in SXD data
        # See p24 of https://www.isis.stfc.ac.uk/Pages/sxd-user-guide6683.pdf
        idx_offset = 4
        raw_spectra_two_theta = []
        for s1_p in panel_pixel_s1:
            s1_p_n = s1_p / s1_p.norms()
            c = np.dot(s1_p_n, unit_s0)
            c = np.clip(c, -1, 1)
            two_theta = np.arccos(c)
            raw_spectra_two_theta += list(two_theta)
            raw_spectra_two_theta += [0] * idx_offset

        return raw_spectra_two_theta

    def get_raw_spectra_L1(self, detector):

        panel_pixel_s1 = self._get_panel_pixel_s1(detector, center=False)

        # Index offset in SXD data
        # See p24 of https://www.isis.stfc.ac.uk/Pages/sxd-user-guide6683.pdf
        idx_offset = 4
        L1 = []
        for s1_p in panel_pixel_s1:
            L1_p = s1_p.norms() * 10**-3
            L1 += list(L1_p)
            L1 += [0] * idx_offset
        return L1

    def _get_detector(self):

        """
        Returns a  Detector instance with parameters taken from

        """

        num_panels = self._get_num_panels()
        panel_names = self._get_panel_names()
        panel_type = self._get_panel_type()
        image_size = self._get_panel_size_in_px()
        trusted_range = self._get_panel_trusted_range()
        pixel_size = self._get_panel_pixel_size_in_mm()
        fast_axes = self._get_panel_fast_axes()
        slow_axes = self._get_panel_slow_axes()
        panel_origins = self._get_panel_origins()
        gain = self._get_panel_gain()
        panel_projections = self._get_panel_projections_2d()
        detector = Detector()
        root = detector.hierarchy()

        for i in range(num_panels):
            panel = root.add_panel()
            panel.set_type(panel_type)
            panel.set_name(panel_names[i])
            panel.set_image_size(image_size)
            panel.set_trusted_range(trusted_range)
            panel.set_pixel_size(pixel_size)
            panel.set_local_frame(fast_axes[i], slow_axes[i], panel_origins[i])
            panel.set_gain(gain)
            r, t = panel_projections[i + 1]
            r = tuple(map(int, r))
            t = tuple(map(int, t))
            panel.set_projection_2d(r, t)

        return detector

    """
    Hardcoded values not contained in the self.nxs_file are taken from
    https://doi.org/10.1107/S0021889806025921
    """

    def _get_time_channel_bins(self):
        return self.nxs_file["raw_data_1"]["instrument"]["dae"]["time_channels_1"][
            "time_of_flight"
        ][:]

    def get_time_channel_bin_widths_in_seconds(self):
        bins = self._get_time_channel_bins()
        return [(bins[i + 1] - bins[i]) * 10**-6 for i in range(len(bins) - 1)]

    def _get_time_channels_in_seconds(self):
        bins = self._get_time_channel_bins()
        return [(bins[i] + bins[i + 1]) * 0.5 * 10**-6 for i in range(len(bins) - 1)]

    def _get_time_channels_in_usec(self):
        bins = self._get_time_channel_bins()
        return [(bins[i] + bins[i + 1]) * 0.5 for i in range(len(bins) - 1)]

    def get_tof_in_seconds(self):
        return self._get_time_channels_in_seconds()

    def get_tof_range(self):
        return (0, len(self.get_tof_in_seconds()))

    def get_wavelength_channels_in_ang(self):
        time_channels = self._get_time_channels_in_seconds()
        L = self._get_sample_to_moderator_distance() * 10**-3
        return [self.get_tof_wavelength_in_ang(L, i) for i in time_channels]

    def get_wavelength_channels(self):
        time_channels = self._get_time_channels_in_seconds()
        L = self._get_sample_to_moderator_distance() * 10**-3
        return [self.get_tof_wavelength(L, i) for i in time_channels]

    def get_wavelength_channels_in_A(self):
        wavelengths = self.get_wavelength_channels()
        return [i * 10**10 for i in wavelengths]

    def get_duration_in_uA(self):
        return self.nxs_file["raw_data_1"]["collection_time"][0]

    def get_gutmann_profile_params(self):

        """
        Taken from SXDII_corrected.instr
        Parameters for profile described in
        https://doi.org/10.1016/j.nima.2016.12.026

        dt/t: eq (7)
        dtheta: eq (7)
        alpha: eq (6)
        beta: eq (6)
        beta_w: wavelength-dependent verstion of beta
        """

        return {
            "dt/t": 0.008,
            "dtheta": 1.000,
            "alpha": 2.000,
            "beta": 0.030,
            "beta_w": 0.015,
        }

    def _get_sample_to_moderator_distance(self):
        return 8300

    def _get_wavelength_range(self):
        return (0.2, 10)

    def _get_num_panels(self):
        return 11

    def _get_panel_names(self):
        return ["%02d" % (i + 1) for i in range(11)]

    def _get_panel_origin_l2_vals_in_mm(self):
        return (
            262.787,
            262.787,
            262.787,
            262.787,
            262.787,
            302.212,
            302.212,
            302.212,
            302.212,
            302.212,
            311.178,
        )

    def _get_panel_gain(self):
        return 1.0

    def _get_panel_trusted_range(self):
        return (-1, 100000)

    def _panel_0_params(self):
        if self._panel_0_flipped():
            return {
                "slow_axis": (0.793, 0.0, 0.609),
                "fast_axis": (0.0, -1.0, 0.0),
                "origin": (60.81, 96.0, -236.946),
            }
        return {
            "fast_axis": (-0.793, 0.0, -0.609),
            "slow_axis": (0.0, 1.0, 0.0),
            "origin": (213.099, -96.0, -120.041),
        }

    def _get_panel_origins(self):
        return (
            self._panel_0_params()["origin"],
            (224.999, -96.0, 96.0),
            (60.809, -96.0, 236.945),
            (-214.172, -96.0, 118.198),
            (-224.999, -96.0, -96.0),
            (-60.809, -96.0, -236.945),
            (127.534, -256.614, 96.0),
            (-96.0, -256.614, 127.534),
            (-123.036, -258.801, -96.0),
            (96.0, -256.614, -127.534),
            (96.0, -278.0, 96.0),
        )

    def _panel_0_flipped(self):
        if self.nxs_file["raw_data_1"]["run_number"][0] > 30000:
            return True
        return False

    def _get_panel_slow_axes(self):
        return (
            self._panel_0_params()["slow_axis"],
            (0.0, 1.0, 0.0),
            (0.0, 1.0, 0.0),
            (0.0, 1.0, 0.0),
            (0.0, 1.0, 0.0),
            (0.0, 1.0, 0.0),
            (0.695, 0.719, -0.0),
            (0.0, 0.719, 0.695),
            (-0.707, 0.707, -0.0),
            (0.0, 0.719, -0.695),
            (-0.0, 0.0, -1.0),
        )

    def _get_panel_fast_axes(self):
        return (
            self._panel_0_params()["fast_axis"],
            (-0.0, -0.0, -1.0),
            (0.793, -0.0, -0.609),
            (0.788, -0.0, 0.616),
            (-0.0, -0.0, 1.0),
            (-0.793, -0.0, 0.609),
            (0.0, -0.0, -1.0),
            (1.0, -0.0, -0.0),
            (-0.0, -0.0, 1.0),
            (-1.0, -0.0, -0.0),
            (-1.0, -0.0, -0.0),
        )

    def _get_s0(self):
        return (0, 0, 0)

    def _get_unit_s0(self):
        return (0, 0, 1)

    def _get_sample_to_source_direction(self):
        return (0, 0, -1)

    def _get_beam_polarization_normal(self):
        return (0, 0, 0)

    def _get_beam_polarization_fraction(self):
        return 0.5

    def _get_beam_flux(self):
        return 0.0

    def _get_beam_transmission(self):
        return 1.0

    def _get_beam_divergence(self):
        return 0.0

    def _get_beam_sigma_divergence(self):
        return 0.0

    def get_num_images(self):
        return len(self.get_tof_in_seconds())

    def get_beam(self, idx=None):
        sample_to_source_dir = self._get_sample_to_source_direction()
        sample_to_mod_d = self._get_sample_to_moderator_distance()
        wavelength_range = self._get_wavelength_range()
        return PolyBeamFactory.make_beam(
            sample_to_source_direction=sample_to_source_dir,
            sample_to_moderator_distance=sample_to_mod_d,
            wavelength_range=wavelength_range,
        )

    def get_detector(self, idx=None):
        return self._get_detector()

    def get_sequence(self, idx=None):
        image_range = (1, self.get_num_images())
        tof_in_seconds = self.get_tof_in_seconds()
        return SequenceFactory.make_tof_sequence(
            image_range=image_range,
            tof_in_seconds=tof_in_seconds,
            wavelengths=self.get_wavelength_channels_in_A(),
        )

    def get_goniometer(self, idx=None):
        return None

    def get_panel_size_in_px(self):
        return (64, 64)

    def _get_panel_size_in_px(self):
        return (64, 64)

    def _get_panel_pixel_size_in_mm(self):
        return (3, 3)

    def _get_panel_size_in_mm(self):
        size_in_px = self._get_panel_size_in_px()
        pixel_size_in_mm = self._get_panel_pixel_size_in_mm()
        return tuple(
            [size_in_px[i] * pixel_size_in_mm[i] for i in range(len(size_in_px))]
        )

    def _get_panel_type(self):
        return "SENSOR_PAD"

    def _get_raw_spectra_array(self):
        # Returns 2D array of (pixels, time_channels) for all 11 detectors
        return self.nxs_file["raw_data_1"]["detector_1"]["counts"][:][0]

    def _get_panel_images(self):

        """
        Returns a list of arrays (x_num_px, y_num_px, num_time_channels)
        for each panel, ordered from 1-11
        """
        raw_data = self._get_raw_spectra_array()

        # Panel positions are offset by 4 in raw_data array
        # See p24 of https://www.isis.stfc.ac.uk/Pages/sxd-user-guide6683.pdf
        panel_size = self._get_panel_size_in_px()
        total_px = panel_size[0] * panel_size[1]
        offsets = [
            (((total_px * i) + (i * 4)), ((total_px * (i + 1)) + (i * 4)))
            for i in range(11)
        ]
        panel_raw_data = [raw_data[i[0] : i[1], :] for i in offsets]

        panel_size = self._get_panel_size_in_px()
        time_channel_size = len(self._get_time_channels_in_seconds())
        array_shape = (panel_size[0], panel_size[1], time_channel_size)
        return [i.reshape(array_shape) for i in panel_raw_data]

    def get_tof_wavelength(self, L, tof):
        return (Planck * tof) / (m_n * L)

    def get_tof_wavelength_in_ang(self, L, tof):
        return self.get_tof_wavelength(L, tof) * 10**10

    def get_max_slice_index(self):
        return len(self.get_tof_in_seconds()) - 1

    def get_pixel_spectra(self, panel_idx, x, y):
        if self.raw_data is None:
            self.raw_data = self.load_raw_data()

        time_channels = self._get_time_channels_in_usec()
        return time_channels, list(self.raw_data[panel_idx][x : x + 1, y : y + 1, :])

    def _get_panel_projections_2d(self) -> dict:

        """
        Returns a projection of the
        detector flattened around the bottom panel (11), with
        all panels facing upright.

        """

        p_w, p_h = self._get_panel_size_in_px()
        panel_pos = {
            11: ((1, 0, 0, 1), (0, 0)),
            10: ((1, 0, 0, 1), (-p_h, 0)),
            8: ((1, 0, 0, 1), (p_h, 0)),
            7: ((1, 0, 0, 1), (0, -p_w)),
            9: ((1, 0, 0, 1), (0, p_w)),
            2: ((1, 0, 0, 1), (0, 2 * -p_w)),
            5: ((1, 0, 0, 1), (0, 2 * p_w)),
            3: ((1, 0, 0, 1), (p_h, 2 * -p_w)),
            4: ((1, 0, 0, 1), (p_h, 2 * p_w)),
            1: ((1, 0, 0, 1), (-p_h, 2 * -p_w)),
            6: ((1, 0, 0, 1), (-p_h, 2 * p_w)),
        }

        return panel_pos

    def get_spectra_L1s(self, detector):

        pixel_size = self._get_panel_pixel_size_in_mm()
        panel_size = self._get_panel_size_in_px()
        num_pixels = panel_size[0] * panel_size[1]
        pixels = cctbx.array_family.flex.vec2_double(num_pixels)
        offset = (0, 0, 0, 0)
        count = 0
        for i in range(panel_size[0]):
            for j in range(panel_size[1]):
                pixels[count] = (i * pixel_size[0], j * pixel_size[1])

        spectra_L1 = []
        for p in range(self._get_num_panels()):
            s1 = detector[p].get_lab_coord(pixels)
            L1 = s1.norms() * 10**-3
            L1 = np.append(L1, offset)
            spectra_L1 = np.append(spectra_L1, L1)

        return spectra_L1

    def get_bin_width_correction(self):
        tof_bins = self._get_time_channel_bins()
        tof_bin_widths = np.abs(np.diff(tof_bins))
        return tof_bin_widths

    def get_reflection_table_from_use_file(self, use_file, specific_panel=None):

        import dials_array_family_flex_ext
        from scipy import interpolate

        def is_data_row(row):
            num_data_columns = 13
            return len(row.split()) == num_data_columns

        def is_active_row(count, lines):
            num_active_row_columns = 9
            active_pos = -1
            if len(lines[count + 1].split()) == num_active_row_columns:
                return lines[count + 1].split()[active_pos] == "1"
            return False

        def get_hkl(row):
            hkl_pos = (1, 4)
            assert is_data_row(row), "Cannot extract data from this row"
            hkl = row.split()[hkl_pos[0] : hkl_pos[1]]
            return tuple(map(int, hkl))

        def get_single_float_value(row, idx):
            # assert(is_data_row(row)), "Cannot extract data from this row"
            return float(row.split()[idx])

        def get_x(row):
            x_pos = 4
            return get_single_float_value(row, x_pos)

        def get_dx(row):
            dx_pos = 3
            return get_single_float_value(row, dx_pos)

        def get_y(row):
            y_pos = 5
            return get_single_float_value(row, y_pos)

        def get_dy(row):
            dy_pos = 4
            return get_single_float_value(row, dy_pos)

        def get_tof_curve_coefficients(tof_vals):
            x = [i + 1 for i in range(len(tof_vals))]
            return interpolate.splrep(tof_vals, x)

        def get_tof_frame(tof, tof_curve_coeffs):
            return float(interpolate.splev(tof, tof_curve_coeffs))

        def get_bbox(x, dx, y, dy, tof, dtof, tof_curve_coeffs):
            frame = get_tof_frame(tof, tof_curve_coeffs)
            return (
                int(x - dx),
                int(x + dx),
                int(y - dy),
                int(y + dy),
                int(frame - dtof),
                int(frame + dtof),
            )

        def get_tof(row):
            tof_pos = 6
            return get_single_float_value(row, tof_pos)

        def get_dtof(row):
            dtof_pos = 5
            return get_single_float_value(row, dtof_pos)

        def get_pixel_wavelength_in_ang(
            x, y, tof, L0, centroid_l, pixel_size_in_mm, panel_size_in_px
        ):
            import numpy as np

            rel_x = abs(x) * pixel_size_in_mm[0] * 10**-3
            rel_y = abs(y) * pixel_size_in_mm[1] * 10**-3
            rel_pos = np.sqrt(np.square(rel_x) + np.square(rel_y))
            rel_L = np.sqrt(np.square(rel_pos) + np.square(centroid_l))

            return self.get_tof_wavelength_in_ang(L0 + rel_L, tof)

        def get_panel_l(panel_idx):
            panel_l_vals = [
                0.225,
                0.225,
                0.225,
                0.225,
                0.225,
                0.225,
                0.270,
                0.270,
                0.270,
                0.270,
                0.278,
            ]
            return panel_l_vals[panel_idx]

        def at_start_of_table(row):
            return row.startswith(" NSEQ  ")

        def at_end_of_table(row):
            return row.startswith("DETECTOR CALIBRATION FILE ")

        def convert_coord_to_dials(x, y):
            offset = 32
            return (x + offset, y + offset)

        def get_data(use_file, specific_panel):

            with open(use_file, "r") as g:
                lines = g.readlines()

            panel_size = (64, 64)
            data_names = [
                "x",
                "y",
                "frame",
                "tof",
                "panel",
                "hkl",
                "wavelength",
                "bbox",
            ]
            data = {i: [] for i in data_names}

            recording_table = False
            panel_num = -1
            tof_vals = self._get_time_channels_in_seconds()
            tof_vals = [i * 10**6 for i in tof_vals]
            tof_curve_coeffs = get_tof_curve_coefficients(tof_vals)

            for count, line in enumerate(lines):

                if recording_table:
                    if is_data_row(line) and is_active_row(count, lines):
                        if specific_panel is not None:
                            if specific_panel != panel_num:
                                continue
                        data["hkl"].append(get_hkl(line))
                        x = get_x(line)
                        y = get_y(line)
                        dx = get_dx(lines[count + 1])
                        dy = get_dy(lines[count + 1])

                        tof = get_tof(line)
                        wavelength = get_pixel_wavelength_in_ang(
                            x,
                            y,
                            tof * 10**-6,
                            8.3,
                            get_panel_l(panel_num),
                            pixel_size,
                            panel_size,
                        )
                        dtof = get_dtof(lines[count + 1])
                        x, y = convert_coord_to_dials(x, y)
                        bbox = get_bbox(x, dx, y, dy, tof, dtof, tof_curve_coeffs)

                        data["panel"].append(panel_num)
                        data["tof"].append(tof)
                        data["wavelength"].append(wavelength)
                        data["x"].append(x)
                        data["y"].append(y)
                        data["frame"].append(get_tof_frame(tof, tof_curve_coeffs))
                        data["bbox"].append(bbox)

                if at_start_of_table(line):
                    recording_table = True

                if at_end_of_table(line):
                    panel_num += 1
                    recording_table = False

            return data

        def calc_s0(unit_s0, wavelength):
            return unit_s0 * (1.0 / wavelength)

        pixel_size = (3, 3)
        data = get_data(use_file, specific_panel)
        nrows = len(data["hkl"])

        unit_s0 = np.array(self._get_unit_s0())
        use_reflection_table = dials_array_family_flex_ext.reflection_table(nrows)
        use_reflection_table["xyzobs.px.value"] = cctbx.array_family.flex.vec3_double(
            nrows
        )
        use_reflection_table["xyzobs.mm.value"] = cctbx.array_family.flex.vec3_double(
            nrows
        )
        use_reflection_table["tof_wavelength"] = cctbx.array_family.flex.double(nrows)
        use_reflection_table["tof"] = cctbx.array_family.flex.double(nrows)
        use_reflection_table["tof_s0"] = cctbx.array_family.flex.vec3_double(nrows)
        use_reflection_table["bbox"] = dials_array_family_flex_ext.int6(nrows)
        use_reflection_table["miller_index"] = cctbx.array_family.flex.miller_index(
            nrows
        )
        use_reflection_table["panel"] = cctbx.array_family.flex.size_t(nrows)
        use_reflection_table["flags"] = cctbx.array_family.flex.size_t(nrows, 32)

        for i in range(nrows):
            use_reflection_table["xyzobs.px.value"][i] = (
                data["x"][i],
                data["y"][i],
                data["frame"][i],
            )
            use_reflection_table["xyzobs.mm.value"][i] = (
                data["x"][i] * pixel_size[0],
                data["y"][i] * pixel_size[1],
                data["tof"][i],
            )
            use_reflection_table["tof_wavelength"][i] = data["wavelength"][i]
            use_reflection_table["tof"][i] = data["tof"][i]
            use_reflection_table["tof_s0"][i] = calc_s0(unit_s0, data["wavelength"][i])
            use_reflection_table["miller_index"][i] = data["hkl"][i]
            use_reflection_table["panel"][i] = data["panel"][i]
            use_reflection_table["bbox"][i] = data["bbox"][i]

        use_reflection_table.set_flags(
            use_reflection_table["miller_index"] != (0, 0, 0),
            use_reflection_table.flags.indexed,
        )

        return use_reflection_table


if __name__ == "__main__":
    for arg in argv[1:]:
        print(FormatISISSXD.understand(arg))<|MERGE_RESOLUTION|>--- conflicted
+++ resolved
@@ -145,7 +145,6 @@
             raw_data_idx.append(arr)
         return tuple(raw_data_idx)
 
-<<<<<<< HEAD
     def get_image_data_2d(self):
         self.raw_data = self.load_raw_data(as_numpy_arrays=True)
         raw_summed_data = []
@@ -161,7 +160,7 @@
     def get_raw_spectra_two_theta(self):
         detector = self.get_detector()
         unit_s0 = self.get_beam().get_unit_s0()
-=======
+
     def _get_panel_pixel_s1(self, detector, center=True):
         def get_panel_pixels_in_mm_as_1d(flip):
             pixel_size = self._get_panel_pixel_size_in_mm()
@@ -196,7 +195,7 @@
     def get_raw_spectra_two_theta(self, detector, beam):
         unit_s0 = np.array(beam.get_unit_s0())
         panel_pixel_s1 = self._get_panel_pixel_s1(detector, center=False)
->>>>>>> e3c7c184
+
         # Index offset in SXD data
         # See p24 of https://www.isis.stfc.ac.uk/Pages/sxd-user-guide6683.pdf
         idx_offset = 4
